name: Create a Snapshot Release

on:
  workflow_dispatch:
  issue_comment:
    types: [created]

defaults:
  run:
    shell: bash

env:
  TURBO_TOKEN: ${{ secrets.TURBO_TOKEN }}
  TURBO_TEAM: ${{ secrets.TURBO_TEAM }}
  FORCE_COLOR: true

jobs:
  snapshot-release:
    name: Create a snapshot release of a pull request
    if: ${{ github.repository_owner == 'withastro' && github.event.issue.pull_request && startsWith(github.event.comment.body, '!preview') }}
    runs-on: ubuntu-latest
    steps:
      - name: "Check if user has admin access (only admins can publish snapshot releases)."
        uses: "lannonbr/repo-permission-check-action@2.0.0"
        with:
          permission: "admin"
        env:
          GITHUB_TOKEN: ${{ secrets.GITHUB_TOKEN }}

      - name: Extract the snapshot name from comment body
        id: getSnapshotName
        uses: actions/github-script@v6
        with:
          script: |
            const splitComment = context.payload.comment.body.split(' ');
            splitComment.length !== 2 && (github.rest.issues.createComment({
              issue_number: context.issue.number,
              owner: context.repo.owner,
              repo: context.repo.repo,
              body: 'Invalid comment format. Expected: "!preview <one-word-snapshot-name>"',
            }) || core.setFailed('Invalid comment format. Expected: "!preview <one-word-snapshot-name>"'));
            return splitComment[1].trim();
          result-encoding: string

      - name: resolve pr refs
        id: refs
        uses: eficode/resolve-pr-refs@main
        with:
          token: ${{ secrets.GITHUB_TOKEN }}

      - uses: actions/checkout@v3
        with:
          ref: ${{ steps.refs.outputs.head_ref }}

      - name: Setup PNPM
        uses: pnpm/action-setup@v2

      - name: Setup Node
        uses: actions/setup-node@v3
        with:
          node-version: 18
          registry-url: "https://registry.npmjs.org"
          cache: "pnpm"

      - name: Install dependencies
        run: pnpm install

      - name: Build Packages
        run: pnpm run build

      - name: Bump Package Versions
        id: changesets
        run: |
          pnpm exec changeset version --snapshot ${{ steps.getSnapshotName.outputs.result }} > changesets.output.txt 2>&1
          echo ::set-output name=result::`cat changesets.output.txt`
        env:
          # Needs access to run the script
          GITHUB_TOKEN: ${{ secrets.GITHUB_TOKEN }}

      - name: Publish Release
        id: publish
        run: |
<<<<<<< HEAD
          pnpm run release --tag next--${{ steps.getSnapshotName.outputs.result }}
=======
          pnpm run release --tag next--${{ steps.getSnapshotName.outputs.result }} > publish.output.txt 2>&1
          test $? -eq 0 || cat publish.output.txt
>>>>>>> 41f93e0c
          echo ::set-output name=result::`cat publish.output.txt`
        env:
          # Needs access to publish to npm
          NPM_TOKEN: ${{ secrets.NPM_TOKEN }}
          NODE_AUTH_TOKEN: ${{ secrets.NPM_TOKEN }}

      - name: Pull Request Notification
        uses: actions/github-script@v6
        env:
          MESSAGE: ${{ steps.publish.outputs.result }}
        with:
          script: |
            console.log(process.env.MESSAGE);
            github.rest.issues.createComment({
              issue_number: context.issue.number,
              owner: context.repo.owner,
              repo: context.repo.repo,
              body: '```\n' + process.env.MESSAGE + '\n```',
            })<|MERGE_RESOLUTION|>--- conflicted
+++ resolved
@@ -80,12 +80,8 @@
       - name: Publish Release
         id: publish
         run: |
-<<<<<<< HEAD
-          pnpm run release --tag next--${{ steps.getSnapshotName.outputs.result }}
-=======
           pnpm run release --tag next--${{ steps.getSnapshotName.outputs.result }} > publish.output.txt 2>&1
           test $? -eq 0 || cat publish.output.txt
->>>>>>> 41f93e0c
           echo ::set-output name=result::`cat publish.output.txt`
         env:
           # Needs access to publish to npm
